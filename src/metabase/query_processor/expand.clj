(ns metabase.query-processor.expand
  "Converts a Query Dict as received by the API into an *expanded* one that contains extra information that will be needed to
   construct the appropriate native Query, and perform various post-processing steps such as Field ordering."
  (:refer-clojure :exclude [< <= > >= = != and or not filter count distinct sum min max + - / *])
  (:require [clojure
             [core :as core]
             [string :as str]]
            [clojure.tools.logging :as log]
            [metabase.query-processor.interface :as i]
            [metabase.util :as u]
<<<<<<< HEAD
            [metabase.util.schema :as su])
  (:import (metabase.query_processor.interface AgFieldRef
                                               BetweenFilter
                                               ComparisonFilter
                                               CompoundFilter
                                               EqualityFilter
                                               Expression
                                               ExpressionRef
                                               FieldLiteral
                                               FieldPlaceholder
                                               NotFilter
                                               RelativeDatetime
                                               StringFilter
                                               ValuePlaceholder)))

=======
            [metabase.util.schema :as su]
            [schema.core :as s])
  (:import [metabase.query_processor.interface AgFieldRef BetweenFilter ComparisonFilter CompoundFilter Expression ExpressionRef FieldPlaceholder RelativeDatetime StringFilter ValuePlaceholder]))
>>>>>>> e4fa2551

;;; # ------------------------------------------------------------ Token dispatch ------------------------------------------------------------

(s/defn ^:always-validate normalize-token :- s/Keyword
  "Convert a string or keyword in various cases (`lisp-case`, `snake_case`, or `SCREAMING_SNAKE_CASE`) to a lisp-cased keyword."
  [token :- su/KeywordOrString]
  (-> (name token)
      str/lower-case
      (str/replace #"_" "-")
      keyword))

;;; # ------------------------------------------------------------ Clause Handlers ------------------------------------------------------------

;; TODO - check that there's a matching :aggregation clause in the query ?
(s/defn ^:ql ^:always-validate aggregate-field :- AgFieldRef
  "Aggregate field referece, e.g. for use in an `order-by` clause.

     (query (aggregate (count))
            (order-by (asc (aggregate-field 0)))) ; order by :count"
  [index :- s/Int]
  (i/map->AgFieldRef {:index index}))

(s/defn ^:ql ^:always-validate field-id :- FieldPlaceholder
  "Create a generic reference to a `Field` with ID."
  [id :- su/IntGreaterThanZero]
  (i/map->FieldPlaceholder {:field-id id}))

(s/defn ^:private ^:always-validate field :- i/AnyFieldOrExpression
  "Generic reference to a `Field`. F can be an integer Field ID, or various other forms like `fk->` or `aggregation`."
  [f]
  (if (integer? f)
    (do (log/warn (u/format-color 'yellow "Referring to fields by their bare ID (%d) is deprecated in MBQL '98. Please use [:field-id %d] instead." f f))
        (field-id f))
    f))

(s/defn ^:ql ^:always-validate field-literal
  "Generic reference to a Field by FIELD-NAME. This is intended for use when using nested queries so as to allow one to refer to the fields coming back from
   the source query."
  [field-name :- su/KeywordOrString, field-type :- su/KeywordOrString] :- FieldLiteral
  (i/strict-map->FieldLiteral {:field-name (u/keyword->qualified-name field-name), :base-type (keyword field-type)}))

(s/defn ^:ql ^:always-validate named :- i/Aggregation
  "Specify a CUSTOM-NAME to use for a top-level AGGREGATION-OR-EXPRESSION in the results.
   (This will probably be extended to support Fields in the future, but for now, only the `:aggregation` clause is supported.)"
  {:added "0.22.0"}
  [aggregation-or-expression :- i/Aggregation, custom-name :- su/NonBlankString]
  (assoc aggregation-or-expression :custom-name custom-name))

(s/defn ^:ql ^:always-validate datetime-field :- FieldPlaceholder
  "Reference to a `DateTimeField`. This is just a `Field` reference with an associated datetime UNIT."
  ([f _ unit] (log/warn (u/format-color 'yellow (str "The syntax for datetime-field has changed in MBQL '98. [:datetime-field <field> :as <unit>] is deprecated. "
                                                     "Prefer [:datetime-field <field> <unit>] instead.")))
              (datetime-field f unit))
  ([f unit]   (assoc (field f) :datetime-unit (normalize-token unit))))

(s/defn ^:ql ^:always-validate fk-> :- FieldPlaceholder
  "Reference to a `Field` that belongs to another `Table`. DEST-FIELD-ID is the ID of this Field, and FK-FIELD-ID is the ID of the foreign key field
   belonging to the *source table* we should use to perform the join.

   `fk->` is so named because you can think of it as \"going through\" the FK Field to get to the dest Field:

     (fk-> 100 200) ; refer to Field 200, which is part of another Table; join to the other table via our foreign key 100"
  [fk-field-id :- s/Int, dest-field-id :- s/Int]
  (i/assert-driver-supports :foreign-keys)
  (i/map->FieldPlaceholder {:fk-field-id fk-field-id, :field-id dest-field-id}))


(s/defn ^:private ^:always-validate value :- ValuePlaceholder
  "Literal value. F is the `Field` it relates to, and V is `nil`, or a boolean, string, numerical, or datetime value."
  [f v]
  (cond
    (instance? ValuePlaceholder v) v
    :else                          (i/map->ValuePlaceholder {:field-placeholder (field f), :value v})))

(s/defn ^:private ^:always-validate field-or-value
  "Use instead of `value` when something may be either a field or a value."
  [f v]
  (if (core/or (instance? FieldPlaceholder v)
               (instance? ExpressionRef v))
    v
    (value f v)))

(s/defn ^:ql ^:always-validate relative-datetime :- RelativeDatetime
  "Value that represents a point in time relative to each moment the query is ran, e.g. \"today\" or \"1 year ago\".

   With `:current` as the only arg, refer to the current point in time; otherwise N is some number and UNIT is a unit like `:day` or `:year`.

     (relative-datetime :current)
     (relative-datetime -31 :day)"
  ([n]                (s/validate (s/eq :current) (normalize-token n))
                      (relative-datetime 0 nil))
  ([n :- s/Int, unit] (i/map->RelativeDatetime {:amount n, :unit (if (nil? unit)
                                                                   :day                        ; give :unit a default value so we can simplify the schema a bit and require a :unit
                                                                   (normalize-token unit))})))

(s/defn ^:ql ^:always-validate expression :- ExpressionRef
  {:added "0.17.0"}
  [expression-name :- su/KeywordOrString]
  (i/strict-map->ExpressionRef {:expression-name (name expression-name)}))


;;; ## aggregation

(defn- field-or-expression [f]
  (if (instance? Expression f)
    ;; recursively call field-or-expression on all the args inside the expression unless they're numbers
    ;; plain numbers are always assumed to be numeric literals here; you must use MBQL '98 `:field-id` syntax to refer to Fields inside an expression <3
    (update f :args #(for [arg %]
                       (if (number? arg)
                         arg
                         (field-or-expression arg))))
    ;; otherwise if it's not an Expression it's a Field
    (field f)))

(s/defn ^:private ^:always-validate ag-with-field :- i/Aggregation [ag-type f]
  (i/map->AggregationWithField {:aggregation-type ag-type, :field (field-or-expression f)}))

(def ^:ql ^{:arglists '([f])} avg      "Aggregation clause. Return the average value of F."                (partial ag-with-field :avg))
(def ^:ql ^{:arglists '([f])} distinct "Aggregation clause. Return the number of distinct values of F."    (partial ag-with-field :distinct))
(def ^:ql ^{:arglists '([f])} sum      "Aggregation clause. Return the sum of the values of F."            (partial ag-with-field :sum))
(def ^:ql ^{:arglists '([f])} cum-sum  "Aggregation clause. Return the cumulative sum of the values of F." (partial ag-with-field :cumulative-sum))
(def ^:ql ^{:arglists '([f])} min      "Aggregation clause. Return the minimum value of F."                (partial ag-with-field :min))
(def ^:ql ^{:arglists '([f])} max      "Aggregation clause. Return the maximum value of F."                (partial ag-with-field :max))

(defn ^:ql stddev
  "Aggregation clause. Return the standard deviation of values of F.
   Requires the feature `:standard-deviation-aggregations`."
  [f]
  (i/assert-driver-supports :standard-deviation-aggregations)
  (ag-with-field :stddev f))

(s/defn ^:ql ^:always-validate count :- i/Aggregation
  "Aggregation clause. Return total row count (e.g., `COUNT(*)`). If F is specified, only count rows where F is non-null (e.g. `COUNT(f)`)."
  ([]  (i/map->AggregationWithoutField {:aggregation-type :count}))
  ([f] (ag-with-field :count f)))

(s/defn ^:ql ^:always-validate cum-count :- i/Aggregation
  "Aggregation clause. Return the cumulative row count (presumably broken out in some way)."
  []
  (i/map->AggregationWithoutField {:aggregation-type :cumulative-count}))

(defn ^:ql ^:deprecated rows
  "Bare rows aggregation. This is the default behavior, so specifying it is deprecated."
  []
  (log/warn (u/format-color 'yellow "Specifying :rows as the aggregation type is deprecated in MBQL '98. This is the default behavior, so you don't need to specify it.")))

(s/defn ^:ql ^:always-validate aggregation
  "Specify the aggregation to be performed for this query.

     (aggregation {} (count 100))
     (aggregation {} :count 100))"
  ;; Handle ag field references like [:aggregation 0] (deprecated)
  ([index :- s/Int]
   (log/warn "The syntax for aggregate fields has changed in MBQL '98. Instead of `[:aggregation 0]`, please use `[:aggregate-field 0]` instead.")
   (aggregate-field index))

  ;; Handle :aggregation top-level clauses. This is either a single map (single aggregation) or a vector of maps (multiple aggregations)
  ([query ag-or-ags :- (s/maybe (s/cond-pre su/Map [su/Map]))]
   (cond
     (map? ag-or-ags)  (recur query [ag-or-ags])
     (empty? ag-or-ags) query
     :else              (assoc query :aggregation (vec (for [ag ag-or-ags]
                                                         ;; make sure the ag map is still typed correctly
                                                         (u/prog1 (cond
                                                                    (:operator ag) (i/map->Expression ag)
                                                                    (:field ag)    (i/map->AggregationWithField    (update ag :aggregation-type normalize-token))
                                                                    :else          (i/map->AggregationWithoutField (update ag :aggregation-type normalize-token)))
                                                           (s/validate i/Aggregation <>)))))))

  ;; also handle varargs for convenience
  ([query ag & more]
   (aggregation query (cons ag more))))


;;; ## breakout & fields

(defn- fields-list-clause
  ([k query] query)
  ([k query & fields] (assoc query k (mapv field fields))))

(def ^:ql ^{:arglists '([query & fields])} breakout "Specify which fields to breakout by." (partial fields-list-clause :breakout))
(def ^:ql ^{:arglists '([query & fields])} fields   "Specify which fields to return."      (partial fields-list-clause :fields))

;;; ## filter

(s/defn ^:private ^:always-validate compound-filter :- i/Filter
  ([compound-type, subclause :- i/Filter]
   (log/warn (u/format-color 'yellow "You shouldn't specify an %s filter with only one subclause." compound-type))
   subclause)

  ([compound-type, subclause :- i/Filter, & more :- [i/Filter]]
   (i/map->CompoundFilter {:compound-type compound-type, :subclauses (vec (cons subclause more))})))

(def ^:ql ^{:arglists '([& subclauses])} and "Filter subclause. Return results that satisfy *all* SUBCLAUSES." (partial compound-filter :and))
(def ^:ql ^{:arglists '([& subclauses])} or  "Filter subclause. Return results that satisfy *any* of the SUBCLAUSES." (partial compound-filter :or))

(s/defn ^:private ^:always-validate equality-filter :- i/Filter
  ([filter-type _ f v]
   (i/map->EqualityFilter {:filter-type filter-type, :field (field f), :value (field-or-value f v)}))
  ([filter-type compound-fn f v & more]
   (apply compound-fn (for [v (cons v more)]
                        (equality-filter filter-type compound-fn f v)))))

(def ^:ql ^{:arglists '([f v & more])} =
  "Filter subclause. With a single value, return results where F == V. With two or more values, return results where F matches *any* of the values (i.e.`IN`)

     (= f v)
     (= f v1 v2) ; same as (or (= f v1) (= f v2))"
  (partial equality-filter := or))

(def ^:ql ^{:arglists '([f v & more])} !=
  "Filter subclause. With a single value, return results where F != V. With two or more values, return results where F does not match *any* of the values (i.e. `NOT IN`)

     (!= f v)
     (!= f v1 v2) ; same as (and (!= f v1) (!= f v2))"
  (partial equality-filter :!= and))

(defn ^:ql is-null  "Filter subclause. Return results where F is `nil`."     [f] (=  f nil)) ; TODO - Should we deprecate these? They're syntactic sugar, and not particualarly useful.
(defn ^:ql not-null "Filter subclause. Return results where F is not `nil`." [f] (!= f nil)) ; not-null is doubly unnecessary since you could just use `not` instead.

(s/defn ^:private ^:always-validate comparison-filter :- ComparisonFilter [filter-type f v]
  (i/map->ComparisonFilter {:filter-type filter-type, :field (field f), :value (value f v)}))

(def ^:ql ^{:arglists '([f v])} <  "Filter subclause. Return results where F is less than V. V must be orderable, i.e. a number or datetime."                (partial comparison-filter :<))
(def ^:ql ^{:arglists '([f v])} <= "Filter subclause. Return results where F is less than or equal to V. V must be orderable, i.e. a number or datetime."    (partial comparison-filter :<=))
(def ^:ql ^{:arglists '([f v])} >  "Filter subclause. Return results where F is greater than V. V must be orderable, i.e. a number or datetime."             (partial comparison-filter :>))
(def ^:ql ^{:arglists '([f v])} >= "Filter subclause. Return results where F is greater than or equal to V. V must be orderable, i.e. a number or datetime." (partial comparison-filter :>=))

(s/defn ^:ql ^:always-validate between :- BetweenFilter
  "Filter subclause. Return results where F is between MIN and MAX. MIN and MAX must be orderable, i.e. numbers or datetimes.
   This behaves like SQL `BETWEEN`, i.e. MIN and MAX are inclusive."
  [f min-val max-val]
  (i/map->BetweenFilter {:filter-type :between, :field (field f), :min-val (value f min-val), :max-val (value f max-val)}))

(s/defn ^:ql ^:always-validate inside :- CompoundFilter
  "Filter subclause for geo bounding. Return results where LAT-FIELD and LON-FIELD are between some set of bounding values."
  [lat-field lon-field lat-max lon-min lat-min lon-max]
  (and (between lat-field lat-min lat-max)
       (between lon-field lon-min lon-max)))

(s/defn ^:private ^:always-validate string-filter :- StringFilter [filter-type f s]
  (i/map->StringFilter {:filter-type filter-type, :field (field f), :value (value f s)}))

(def ^:ql ^{:arglists '([f s])} starts-with "Filter subclause. Return results where F starts with the string S."    (partial string-filter :starts-with))
(def ^:ql ^{:arglists '([f s])} contains    "Filter subclause. Return results where F contains the string S."       (partial string-filter :contains))
(def ^:ql ^{:arglists '([f s])} ends-with   "Filter subclause. Return results where F ends with with the string S." (partial string-filter :ends-with))

(s/defn ^:ql ^:always-validate not :- i/Filter
  "Filter subclause. Return results that do *not* satisfy SUBCLAUSE.

   For the sake of simplifying driver implementation, `not` automatically translates its argument to a simpler, logically equivalent form whenever possible:

     (not (and x y)) -> (or (not x) (not y))
     (not (not x))   -> x
     (not (= x y)    -> (!= x y)"
  {:added "0.15.0"}
  [{:keys [compound-type subclause subclauses], :as clause} :- i/Filter]
  (case compound-type
    :and (apply or  (mapv not subclauses))
    :or  (apply and (mapv not subclauses))
    :not subclause
    nil  (let [{:keys [field value filter-type]} clause]
           (case filter-type
             :=       (!= field value)
             :!=      (=  field value)
             :<       (>= field value)
             :>       (<= field value)
             :<=      (>  field value)
             :>=      (<  field value)
             :between (let [{:keys [min-val max-val]} clause]
                        (or (< field min-val)
                            (> field max-val)))
             (i/strict-map->NotFilter {:compound-type :not, :subclause clause})))))

(def ^:ql ^{:arglists '([f s]), :added "0.15.0"} does-not-contain "Filter subclause. Return results where F does not start with the string S." (comp not contains))

(s/defn ^:ql ^:always-validate time-interval :- i/Filter
  "Filter subclause. Syntactic sugar for specifying a specific time interval.

    ;; return rows where datetime Field 100's value is in the current day
    (filter {} (time-interval (field-id 100) :current :day)) "
  [f n unit]
  (if-not (integer? n)
    (case (normalize-token n)
      :current (recur f  0 unit)
      :last    (recur f -1 unit)
      :next    (recur f  1 unit))
    (let [f (datetime-field f unit)]
      (cond
        (core/= n  0) (= f (value f (relative-datetime  0 unit)))
        (core/= n -1) (= f (value f (relative-datetime -1 unit)))
        (core/= n  1) (= f (value f (relative-datetime  1 unit)))
        (core/< n -1) (between f (value f (relative-datetime  n unit))
                                 (value f (relative-datetime -1 unit)))
        (core/> n  1) (between f (value f (relative-datetime  1 unit))
                                 (value f (relative-datetime  n unit)))))))

(s/defn ^:ql ^:always-validate filter
  "Filter the results returned by the query.

     (filter {} := 100 true) ; return rows where Field 100 == true"
  [query, filter-map :- (s/maybe i/Filter)]
  (if filter-map
    (assoc query :filter filter-map)
    query))

(s/defn ^:ql ^:always-validate limit
  "Limit the number of results returned by the query.

     (limit {} 10)"
  [query, limit :- (s/maybe s/Int)]
  (if limit
    (assoc query :limit limit)
    query))


;;; ## order-by

(s/defn ^:private ^:always-validate order-by-subclause :- i/OrderBy
  [direction :- i/OrderByDirection, f]
  ;; it's not particularly useful to sort datetime fields with the default `:day` bucketing,
  ;; so specifiy `:default` bucketing to prevent the default of `:day` from being set during resolution.
  ;; This won't affect fields that aren't `DateTimeFields`.
  {:direction direction
   :field     (let [f (field f)]
                (if-not (instance? FieldPlaceholder f)
                  f
                  (update f :datetime-unit (fn [unit]
                                             (core/or unit :default)))))})

(def ^:ql ^{:arglists '([field])} asc
  "`order-by` subclause. Specify that results should be returned in ascending order for Field or AgRef F.

     (order-by {} (asc 100))"
  (partial order-by-subclause :ascending))

(def ^:ql ^{:arglists '([field])} desc
  "`order-by` subclause. Specify that results should be returned in ascending order for Field or AgRef F.

     (order-by {} (desc 100))"
  (partial order-by-subclause :descending))

(s/defn ^:private ^:always-validate maybe-parse-order-by-subclause :- i/OrderBy
  [subclause]
  (cond
    (map? subclause)    subclause ; already parsed by `asc` or `desc`
    (vector? subclause) (let [[f direction] subclause]
                          (log/warn (u/format-color 'yellow "The syntax for order-by has changed in MBQL '98. [<field> :ascending/:descending] is deprecated. Prefer [:asc/:desc <field>] instead."))
                          (order-by-subclause (normalize-token direction) f))))

(defn ^:ql order-by
  "Specify how ordering should be done for this query.

     (order-by {} (asc 20))        ; order by field 20
     (order-by {} [20 :ascending]) ; order by field 20 (deprecated/legacy syntax)
     (order-by {} [(aggregate-field 0) :descending]) ; order by the aggregate field (e.g. :count)"
  ([query] query)
  ([query & subclauses]
   (assoc query :order-by (mapv maybe-parse-order-by-subclause subclauses))))


;;; ## page

(s/defn ^:ql ^:always-validate page
  "Specify which 'page' of results to fetch (offset and limit the results).

     (page {} {:page 1, :items 20}) ; fetch first 20 rows"
  [query page-clause :- (s/maybe i/Page)]
  (if page-clause
    (assoc query :page page-clause)
    query))

;;; ## source-table

(s/defn ^:ql ^:always-validate source-table
  "Specify the ID of the table to query.
   Queries must specify *either* `:source-table` or `:source-query`.

     (source-table {} 100)"
  [query, table-id :- s/Int]
  (assoc query :source-table table-id))

(s/defn ^:ql ^:always-validate source-query
  "Specify a query to use as the source for this query (e.g., as a `SUBSELECT`).
   Queries must specify *either* `:source-table` or `:source-query`.

     (source-query {} (-> (source-table {} 100)
                          (limit 10)))"
  {:added "0.24.0"}
  [query, source-query :- i/SourceQuery]
  (assoc query :source-query source-query))



;;; ## calculated columns

(s/defn ^:ql ^:always-validate expressions
  "Top-level clause. Add additional calculated fields to a query."
  {:added "0.17.0"}
  [query, m :- {s/Keyword Expression}]
  (assoc query :expressions m))

(s/defn ^:private ^:always-validate expression-fn :- Expression
  [k :- s/Keyword, & args]
  (i/map->Expression {:operator k, :args (vec (for [arg args]
                                                (if (number? arg)
                                                  (float arg) ; convert args to floats so things like 5 / 10 -> 0.5 instead of 0
                                                  arg)))}))

(def ^:ql ^{:arglists '([rvalue1 rvalue2 & more]), :added "0.17.0"} + "Arithmetic addition function."       (partial expression-fn :+))
(def ^:ql ^{:arglists '([rvalue1 rvalue2 & more]), :added "0.17.0"} - "Arithmetic subtraction function."    (partial expression-fn :-))
(def ^:ql ^{:arglists '([rvalue1 rvalue2 & more]), :added "0.17.0"} * "Arithmetic multiplication function." (partial expression-fn :*))
(def ^:ql ^{:arglists '([rvalue1 rvalue2 & more]), :added "0.17.0"} / "Arithmetic division function."       (partial expression-fn :/))

;;; Metric & Segment handlers

;; These *do not* expand the normal Metric and Segment macros used in normal queries; that's handled in `metabase.query-processor.macros` before
;; this namespace ever even sees the query. But since the GA driver's queries consist of custom `metric` and `segment` clauses we need to at least
;; accept them without barfing so we can expand a query in order to check what permissions it requires.
;; TODO - in the future, we should just make these functions expand Metric and Segment macros for consistency with the rest of the MBQL clauses
(defn ^:ql metric  "Placeholder expansion function for GA metric clauses. (This does not expand normal Metric macros; that is done in `metabase.query-processor.macros`.)"   [& _])
(defn ^:ql segment "Placeholder expansion function for GA segment clauses. (This does not expand normal Segment macros; that is done in `metabase.query-processor.macros`.)" [& _])


;;; # ------------------------------------------------------------ Expansion ------------------------------------------------------------

;; QL functions are any public function in this namespace marked with `^:ql`.
(def ^:private token->ql-fn
  "A map of keywords (e.g., `:=`), to the matching vars (e.g., `#'=`)."
  (into {} (for [[symb varr] (ns-publics *ns*)
                 :when       (:ql (meta varr))]
             {(keyword symb) varr})))

(defn- fn-for-token
  "Return fn var that matches a token, or throw an exception.

     (fn-for-token :starts-with) -> #'starts-with"
  [token]
  (let [token (normalize-token token)]
    (core/or (token->ql-fn token)
             (throw (Exception. (str "Illegal clause (no matching fn found): " token))))))

(s/defn ^:always-validate expand-ql-sexpr
  "Expand a QL bracketed S-expression by dispatching to the appropriate `^:ql` function. If SEXPR is not a QL
   S-expression (the first item isn't a token), it is returned as-is.

     (expand-ql-sexpr [:field-id 10]) -> (field-id 10) -> {:field-id 10, :fk-field-id nil, :datetime-unit nil}"
  [[token & args :as sexpr] :- (s/pred vector?)]
  (if (core/or (keyword? token)
               (string?  token))
    (apply (fn-for-token token) args)
    sexpr))

(defn- walk-expand-ql-sexprs
  "Walk QUERY depth-first and expand QL bracketed S-expressions."
  [x]
  (cond (map? x)    (into x (for [[k v] x]                    ; do `into x` instead of `into {}` so we can keep the original class,
                              [k (walk-expand-ql-sexprs v)])) ; e.g. FieldPlaceholder
        (vector? x) (expand-ql-sexpr (mapv walk-expand-ql-sexprs x))
        :else       x))


(s/defn ^:always-validate expand-inner :- i/Query
  "Expand an inner query map."
  [inner-query :- (s/pred map?)]
  (loop [query {}, [[clause-name arg] & more] (seq inner-query)]
    (let [arg   (walk-expand-ql-sexprs arg)
          args  (cond
                  (sequential? arg) arg
                  arg               [arg])
          query (if (seq args)
                  (apply (fn-for-token clause-name) query args)
                  query)]
      (if (seq more)
        (recur query more)
        query))))

(defn expand
  "Expand a query dictionary as it comes in from the API and return an \"expanded\" form, (almost) ready for use by the Query Processor.
   This includes steps like token normalization and function dispatch.

     (expand {:query {\"SOURCE_TABLE\" 10, \"FILTER\" [\"=\" 100 200]}})

       -> {:query {:source-table 10
                   :filter       {:filter-type :=
                                  :field       {:field-id 100}
                                  :value       {:field-placeholder {:field-id 100}
                                                :value 200}}}}

   The \"placeholder\" objects above are fetched from the DB and replaced in the next QP step, in `metabase.query-processor.resolve`."
  [outer-query]
  (update outer-query :query expand-inner))


(defmacro query
  "Build a query by threading an (initially empty) map through each form in BODY with `->`.
   The final result is validated against the `Query` schema."
  {:style/indent 0}
  [& body]
  `(-> {}
       ~@body
       expand-inner))


;;; ------------------------------------------------------------ Other Helper Fns ------------------------------------------------------------

(defn is-clause?
  "Check to see whether CLAUSE is an instance of the clause named by normalized CLAUSE-KEYWORD.

     (is-clause? :field-id [\"FIELD-ID\" 2000]) ; -> true"
  [clause-keyword clause]
  (core/and (sequential? clause)
            (core/= (normalize-token (first clause)) clause-keyword)))<|MERGE_RESOLUTION|>--- conflicted
+++ resolved
@@ -8,27 +8,9 @@
             [clojure.tools.logging :as log]
             [metabase.query-processor.interface :as i]
             [metabase.util :as u]
-<<<<<<< HEAD
-            [metabase.util.schema :as su])
-  (:import (metabase.query_processor.interface AgFieldRef
-                                               BetweenFilter
-                                               ComparisonFilter
-                                               CompoundFilter
-                                               EqualityFilter
-                                               Expression
-                                               ExpressionRef
-                                               FieldLiteral
-                                               FieldPlaceholder
-                                               NotFilter
-                                               RelativeDatetime
-                                               StringFilter
-                                               ValuePlaceholder)))
-
-=======
             [metabase.util.schema :as su]
             [schema.core :as s])
-  (:import [metabase.query_processor.interface AgFieldRef BetweenFilter ComparisonFilter CompoundFilter Expression ExpressionRef FieldPlaceholder RelativeDatetime StringFilter ValuePlaceholder]))
->>>>>>> e4fa2551
+  (:import [metabase.query_processor.interface AgFieldRef BetweenFilter ComparisonFilter CompoundFilter EqualityFilter Expression ExpressionRef FieldLiteral FieldPlaceholder RelativeDatetime StringFilter ValuePlaceholder]))
 
 ;;; # ------------------------------------------------------------ Token dispatch ------------------------------------------------------------
 
