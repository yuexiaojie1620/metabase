(ns metabase.driver.generic-sql.query-processor
  "The Query Processor is responsible for translating the Metabase Query Language into HoneySQL SQL forms."
  (:require [clojure.java.jdbc :as jdbc]
            [clojure.tools.logging :as log]
            [honeysql
             [core :as hsql]
             [format :as hformat]
             [helpers :as h]]
            [metabase
             [driver :as driver]
             [util :as u]]
            [metabase.driver.generic-sql :as sql]
            [metabase.query-processor
             [annotate :as annotate]
             [interface :as i]
             [util :as qputil]]
            [metabase.util.honeysql-extensions :as hx])
<<<<<<< HEAD
  (:import java.sql.Timestamp
           java.util.Date
           clojure.lang.Keyword
           (metabase.query_processor.interface AgFieldRef
                                               DateTimeField
                                               DateTimeValue
                                               Field
                                               FieldLiteral
                                               Expression
                                               ExpressionRef
                                               JoinTable
                                               RelativeDateTimeValue
                                               Value)))
=======
  (:import clojure.lang.Keyword
           java.sql.SQLException
           [metabase.query_processor.interface AgFieldRef DateTimeField DateTimeValue Expression ExpressionRef Field RelativeDateTimeValue Value]))
>>>>>>> e4fa2551

(def ^:dynamic *query*
  "The outer query currently being processed."
  nil)

(defn- driver [] {:pre [(map? *query*)]} (:driver *query*))

;; register the function "distinct-count" with HoneySQL
;; (hsql/format :%distinct-count.x) -> "count(distinct x)"
(defmethod hformat/fn-handler "distinct-count" [_ field]
  (str "count(distinct " (hformat/to-sql field) ")"))


;;; ## Formatting

(defn as
  "Generate a FORM `AS` FIELD alias using the name information of FIELD."
  [form field]
  (if-let [alias (sql/field->alias (driver) field)]
    [form (hx/qualify-and-escape-dots alias)]
    form))

;; TODO - Consider moving this into query processor interface and making it a method on `ExpressionRef` instead ?
(defn- expression-with-name
  "Return the `Expression` referenced by a given (keyword or string) EXPRESSION-NAME."
  [expression-name]
  (or (get-in *query* [:query :expressions (keyword expression-name)]) (:expressions (:query *query*))
      (throw (Exception. (format "No expression named '%s'." (name expression-name))))))

;; TODO - maybe this fn should be called `->honeysql` instead.
(defprotocol ^:private IGenericSQLFormattable
  (formatted [this]
    "Return an appropriate HoneySQL form for an object."))

(extend-protocol IGenericSQLFormattable
  nil                    (formatted [_] nil)
  Number                 (formatted [this] this)
  String                 (formatted [this] this)
  Keyword                (formatted [this] this) ; HoneySQL fn calls and keywords (e.g. `:%count.*`) are
  honeysql.types.SqlCall (formatted [this] this) ; already converted to HoneySQL so just return them as-is

  Expression
  (formatted [{:keys [operator args]}]
    (apply (partial hsql/call operator)
           (map formatted args)))

  ExpressionRef
  (formatted [{:keys [expression-name]}]
    ;; Unfortunately you can't just refer to the expression by name in other clauses like filter, but have to use the original formuala.
    (formatted (expression-with-name expression-name)))

  Field
  (formatted [{:keys [schema-name table-name special-type field-name]}]
    (let [field (keyword (hx/qualify-and-escape-dots schema-name table-name field-name))]
      (cond
        (isa? special-type :type/UNIXTimestampSeconds)      (sql/unix-timestamp->timestamp (driver) field :seconds)
        (isa? special-type :type/UNIXTimestampMilliseconds) (sql/unix-timestamp->timestamp (driver) field :milliseconds)
        :else                                               field)))

  FieldLiteral
  (formatted [{:keys [field-name]}]
    (keyword field-name))

  DateTimeField
  (formatted [{unit :unit, field :field}]
    (sql/date (driver) unit (formatted field)))

  ;; e.g. the ["aggregation" 0] fields we allow in order-by
  AgFieldRef
  (formatted [{index :index}]
    (let [{:keys [aggregation-type]} (nth (:aggregation (:query *query*)) index)]
      ;; For some arcane reason we name the results of a distinct aggregation "count",
      ;; everything else is named the same as the aggregation
      (if (= aggregation-type :distinct)
        :count
        aggregation-type)))

  Value
  (formatted [value] (sql/prepare-value (driver) value))

  DateTimeValue
  (formatted [{{unit :unit} :field, :as value}]
    (sql/date (driver) unit (sql/prepare-value (driver) value)))

  RelativeDateTimeValue
  (formatted [{:keys [amount unit], {field-unit :unit} :field}]
    (sql/date (driver) field-unit (if (zero? amount)
                                    (sql/current-datetime-fn (driver))
                                    (driver/date-interval (driver) unit amount)))))




;;; ## Clause Handlers

(defn- aggregation->honeysql
  "Generate the HoneySQL form for an aggregation."
  [driver aggregation-type field]
  {:pre [(keyword? aggregation-type)]}
  (if-not field
    ;; aggregation clauses w/o a field
    (do (assert (= aggregation-type :count)
          (format "Aggregations of type '%s' must specify a field." aggregation-type))
        :%count.*)
    ;; aggregation clauses w/ a Field
    (hsql/call (case aggregation-type
                 :avg      :avg
                 :count    :count
                 :distinct :distinct-count
                 :stddev   (sql/stddev-fn driver)
                 :sum      :sum
                 :min      :min
                 :max      :max)
      (formatted field))))

(defn- expression-aggregation->honeysql
  "Generate the HoneySQL form for an expression aggregation."
  [driver expression]
  (formatted (update expression :args (fn [args]
                                        (for [arg args]
                                          (cond
                                            (number? arg)           arg
                                            (:aggregation-type arg) (aggregation->honeysql driver (:aggregation-type arg) (:field arg))
                                            (:operator arg)         (expression-aggregation->honeysql driver arg)))))))

(defn- apply-expression-aggregation [driver honeysql-form expression]
  (h/merge-select honeysql-form [(expression-aggregation->honeysql driver expression)
                                 (hx/escape-dots (driver/format-custom-field-name driver (annotate/aggregation-name expression)))]))

(defn- apply-single-aggregation [driver honeysql-form {:keys [aggregation-type field], :as aggregation}]
  (h/merge-select honeysql-form [(aggregation->honeysql driver aggregation-type field)
                                 (hx/escape-dots (annotate/aggregation-name aggregation))]))

(defn apply-aggregation
  "Apply a `aggregation` clauses to HONEYSQL-FORM. Default implementation of `apply-aggregation` for SQL drivers."
  [driver honeysql-form {aggregations :aggregation}]
  (loop [form honeysql-form, [ag & more] aggregations]
    (let [form (if (instance? Expression ag)
                 (apply-expression-aggregation driver form ag)
                 (apply-single-aggregation driver form ag))]
      (if-not (seq more)
        form
        (recur form more)))))


(defn apply-breakout
  "Apply a `breakout` clause to HONEYSQL-FORM. Default implementation of `apply-breakout` for SQL drivers."
  [_ honeysql-form {breakout-fields :breakout, fields-fields :fields}]
  (-> honeysql-form
      ;; Group by all the breakout fields
      ((partial apply h/group) (map formatted breakout-fields))
      ;; Add fields form only for fields that weren't specified in :fields clause -- we don't want to include it twice, or HoneySQL will barf
      ((partial apply h/merge-select) (for [field breakout-fields
                                            :when (not (contains? (set fields-fields) field))]
                                        (as (formatted field) field)))))

(defn apply-fields
  "Apply a `fields` clause to HONEYSQL-FORM. Default implementation of `apply-fields` for SQL drivers."
  [_ honeysql-form {fields :fields}]
  (apply h/merge-select honeysql-form (for [field fields]
                                        (as (formatted field) field))))

(defn filter-subclause->predicate
  "Given a filter SUBCLAUSE, return a HoneySQL filter predicate form for use in HoneySQL `where`."
  [{:keys [filter-type field value], :as filter}]
  {:pre [(map? filter) field]}
  (let [field (formatted field)]
    (case          filter-type
      :between     [:between field (formatted (:min-val filter)) (formatted (:max-val filter))]
      :starts-with [:like    field (formatted (update value :value (fn [s] (str    s \%)))) ]
      :contains    [:like    field (formatted (update value :value (fn [s] (str \% s \%))))]
      :ends-with   [:like    field (formatted (update value :value (fn [s] (str \% s))))]
      :>           [:>       field (formatted value)]
      :<           [:<       field (formatted value)]
      :>=          [:>=      field (formatted value)]
      :<=          [:<=      field (formatted value)]
      :=           [:=       field (formatted value)]
      :!=          [:not=    field (formatted value)])))

(defn filter-clause->predicate
  "Given a filter CLAUSE, return a HoneySQL filter predicate form for use in HoneySQL `where`.
   If this is a compound clause then we call `filter-subclause->predicate` on all of the subclauses."
  [{:keys [compound-type subclause subclauses], :as clause}]
  (case compound-type
    :and (apply vector :and (map filter-clause->predicate subclauses))
    :or  (apply vector :or  (map filter-clause->predicate subclauses))
    :not [:not (filter-subclause->predicate subclause)]
    nil  (filter-subclause->predicate clause)))

(defn apply-filter
  "Apply a `filter` clause to HONEYSQL-FORM. Default implementation of `apply-filter` for SQL drivers."
  [_ honeysql-form {clause :filter}]
  (h/where honeysql-form (filter-clause->predicate clause)))

(defn apply-join-tables
  "Apply expanded query `join-tables` clause to HONEYSQL-FORM. Default implementation of `apply-join-tables` for SQL drivers."
  [_ honeysql-form {join-tables :join-tables, {source-table-name :name, source-schema :schema} :source-table}]
  (loop [honeysql-form honeysql-form, [{:keys [table-name pk-field source-field schema join-alias]} & more] join-tables]
    (let [honeysql-form (h/merge-left-join honeysql-form
                          [(hx/qualify-and-escape-dots schema table-name) (keyword join-alias)]
                          [:= (hx/qualify-and-escape-dots source-schema source-table-name (:field-name source-field))
                              (hx/qualify-and-escape-dots join-alias                      (:field-name pk-field))])]
      (if (seq more)
        (recur honeysql-form more)
        honeysql-form))))

(defn apply-limit
  "Apply `limit` clause to HONEYSQL-FORM. Default implementation of `apply-limit` for SQL drivers."
  [_ honeysql-form {value :limit}]
  (h/limit honeysql-form value))

(defn apply-order-by
  "Apply `order-by` clause to HONEYSQL-FORM. Default implementation of `apply-order-by` for SQL drivers."
  [_ honeysql-form {subclauses :order-by}]
  (loop [honeysql-form honeysql-form, [{:keys [field direction]} & more] subclauses]
    (let [honeysql-form (h/merge-order-by honeysql-form [(formatted field) (case direction
                                                                             :ascending  :asc
                                                                             :descending :desc)])]
      (if (seq more)
        (recur honeysql-form more)
        honeysql-form))))

(defn apply-page
  "Apply `page` clause to HONEYSQL-FORM. Default implementation of `apply-page` for SQL drivers."
  [_ honeysql-form {{:keys [items page]} :page}]
  (-> honeysql-form
      (h/limit items)
      (h/offset (* items (dec page)))))

(defn- apply-source-table [honeysql-form {{table-name :name, schema :schema} :source-table}]
  {:pre [table-name]}
  (h/from honeysql-form (hx/qualify-and-escape-dots schema table-name)))

(declare apply-clauses)

(defn- apply-source-query [driver honeysql-form {{:keys [native], :as source-query} :source-query}]
  ;; TODO - what alias should we give the source query?
  (assoc honeysql-form
    :from [[(if native
              (hsql/raw (str "(" native ")"))
              (apply-clauses driver {} source-query))
            :source]]))

(def ^:private clause-handlers
  ;; 1) Use the vars rather than the functions themselves because them implementation
  ;;    will get swapped around and  we'll be left with old version of the function that nobody implements
  ;; 2) This is a vector rather than a map because the order the clauses get handled is important for some drivers.
  ;;    For example, Oracle needs to wrap the entire query in order to apply its version of limit (`WHERE ROWNUM`).
  [:source-table (u/drop-first-arg apply-source-table)
   :source-query apply-source-query
   :aggregation  #'sql/apply-aggregation
   :breakout     #'sql/apply-breakout
   :fields       #'sql/apply-fields
   :filter       #'sql/apply-filter
   :join-tables  #'sql/apply-join-tables
   :order-by     #'sql/apply-order-by
   :page         #'sql/apply-page
   :limit        #'sql/apply-limit])

(defn- apply-clauses
  "Loop through all the `clause->handler` entries; if the query contains a given clause, apply the handler fn."
  [driver honeysql-form query]
  (loop [honeysql-form honeysql-form, [clause f & more] (seq clause-handlers)]
    (let [honeysql-form (if (clause query)
                          (f driver honeysql-form query)
                          honeysql-form)]
      (if (seq more)
        (recur honeysql-form more)
        ;; ok, we're done; if no `:select` clause was specified (for whatever reason) put a default (`SELECT *`) one in
        (update honeysql-form :select #(if (seq %) % [:*]))))))


(defn build-honeysql-form
  "Build the HoneySQL form we will compile to SQL and execute."
  [driverr {inner-query :query}]
  {:pre [(map? inner-query)]}
  (u/prog1 (apply-clauses driverr {} inner-query)
    (when-not i/*disable-qp-logging*
      (log/debug "HoneySQL Form: 🍯\n" (u/pprint-to-str 'cyan <>)))))

(defn mbql->native
  "Transpile MBQL query into a native SQL statement."
  [driver {inner-query :query, database :database, :as outer-query}]
  (binding [*query* outer-query]
    (let [honeysql-form (build-honeysql-form driver outer-query)
          [sql & args]  (sql/honeysql-form->sql+args driver honeysql-form)]
      (println "(u/pprint-to-str 'blue honeysql-form):" (u/pprint-to-str 'blue honeysql-form)) ; NOCOMMIT
      (println "(u/pprint-to-str 'red (conj sql args)):" (u/pprint-to-str 'red (cons sql args))) ; NOCOMMIT
      {:query  sql
       :params args})))

(defn- run-query
  "Run the query itself."
  [{sql :query, params :params, remark :remark} connection]
  (let [sql              (str "-- " remark "\n" (hx/unescape-dots sql))
        statement        (into [sql] params)
        [columns & rows] (jdbc/query connection statement {:identifiers identity, :as-arrays? true})]
    {:rows    (or rows [])
     :columns columns}))

(defn- exception->nice-error-message ^String [^SQLException e]
  (or (->> (.getMessage e)     ; error message comes back like 'Column "ZID" not found; SQL statement: ... [error-code]' sometimes
           (re-find #"^(.*);") ; the user already knows the SQL, and error code is meaningless
           second)             ; so just return the part of the exception that is relevant
      (.getMessage e)))

(defn- do-with-try-catch {:style/indent 0} [f]
  (try (f)
       (catch SQLException e
         (log/error (jdbc/print-sql-exception-chain e))
         (throw (Exception. (exception->nice-error-message e))))))

(defn- do-with-auto-commit-disabled
  "Disable auto-commit for this transaction, and make the transaction `rollback-only`, which means when the transaction finishes `.rollback` will be called instead of `.commit`.
   Furthermore, execute F in a try-finally block; in the `finally`, manually call `.rollback` just to be extra-double-sure JDBC any changes made by the transaction aren't committed."
  {:style/indent 1}
  [conn f]
  (jdbc/db-set-rollback-only! conn)
  (.setAutoCommit (jdbc/get-connection conn) false)
  ;; TODO - it would be nice if we could also `.setReadOnly` on the transaction as well, but that breaks setting the timezone. Is there some way we can have our cake and eat it too?
  (try (f)
       (finally (.rollback (jdbc/get-connection conn)))))

(defn- do-in-transaction [connection f]
  (jdbc/with-db-transaction [transaction-connection connection]
    (do-with-auto-commit-disabled transaction-connection (partial f transaction-connection))))

(defn- set-timezone!
  "Set the timezone for the current connection."
  [driver settings connection]
  (let [timezone      (u/prog1 (:report-timezone settings)
                        (assert (re-matches #"[A-Za-z\/_]+" <>)))
        format-string (sql/set-timezone-sql driver)
        sql           (format format-string (str \' timezone \'))]
    (log/debug (u/format-color 'green "Setting timezone with statement: %s" sql))
    (jdbc/db-do-prepared connection [sql])))

(defn- run-query-without-timezone [driver settings connection query]
  (do-in-transaction connection (partial run-query query)))

(defn- run-query-with-timezone [driver settings connection query]
  (try
    (do-in-transaction connection (fn [transaction-connection]
                                    (set-timezone! driver settings transaction-connection)
                                    (run-query query transaction-connection)))
    (catch SQLException e
      (log/error "Failed to set timezone:\n" (with-out-str (jdbc/print-sql-exception-chain e)))
      (run-query-without-timezone driver settings connection query))
    (catch Throwable e
      (log/error "Failed to set timezone:\n" (.getMessage e))
      (run-query-without-timezone driver settings connection query))))


(defn execute-query
  "Process and run a native (raw SQL) QUERY."
  [driver {:keys [database settings], query :native, :as outer-query}]
  (let [query (assoc query :remark (qputil/query->remark outer-query))]
    (do-with-try-catch
      (fn []
        (let [db-connection (sql/db->jdbc-connection-spec database)]
          ((if (seq (:report-timezone settings))
             run-query-with-timezone
             run-query-without-timezone) driver settings db-connection query))))))<|MERGE_RESOLUTION|>--- conflicted
+++ resolved
@@ -15,25 +15,9 @@
              [interface :as i]
              [util :as qputil]]
             [metabase.util.honeysql-extensions :as hx])
-<<<<<<< HEAD
-  (:import java.sql.Timestamp
-           java.util.Date
-           clojure.lang.Keyword
-           (metabase.query_processor.interface AgFieldRef
-                                               DateTimeField
-                                               DateTimeValue
-                                               Field
-                                               FieldLiteral
-                                               Expression
-                                               ExpressionRef
-                                               JoinTable
-                                               RelativeDateTimeValue
-                                               Value)))
-=======
   (:import clojure.lang.Keyword
            java.sql.SQLException
-           [metabase.query_processor.interface AgFieldRef DateTimeField DateTimeValue Expression ExpressionRef Field RelativeDateTimeValue Value]))
->>>>>>> e4fa2551
+           [metabase.query_processor.interface AgFieldRef DateTimeField DateTimeValue Expression ExpressionRef Field FieldLiteral JoinTable RelativeDateTimeValue Value]))
 
 (def ^:dynamic *query*
   "The outer query currently being processed."
