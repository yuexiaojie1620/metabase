--- conflicted
+++ resolved
@@ -1,5 +1,4 @@
 import React, { Component, PropTypes } from "react";
-import ReactDOM from "react-dom";
 
 import FormField from "metabase/components/FormField.jsx";
 import ModalContent from "metabase/components/ModalContent.jsx";
@@ -36,38 +35,9 @@
         closeFn: PropTypes.func.isRequired
     }
 
-<<<<<<< HEAD
-    getInitialState: function() {
-        return {
-            errors: null
-        };
-    },
-
-    isFormReady: function() {
-        // TODO: make this work properly
-        return true;
-    },
-
-    save: function(event) {
-        event.preventDefault();
-
-        // make sure that user put in a card name before we close out the form
-        var name = ReactDOM.findDOMNode(this.refs.name).value.trim();
-        if (!name || name === "") {
-            this.setState({
-                errors: {
-                    data: {
-                        errors: {
-                            name: "This is a required field"
-                        }
-                    }
-                }
-            });
-=======
     componentDidMount() {
         this.validateForm();
     }
->>>>>>> e4277aea
 
     componentDidUpdate() {
         this.validateForm();
@@ -83,11 +53,6 @@
             valid = false;
         }
 
-<<<<<<< HEAD
-        var card = this.props.card;
-        card.name = ReactDOM.findDOMNode(this.refs.name).value.trim();
-        card.description = ReactDOM.findDOMNode(this.refs.description).value.trim();
-=======
         if (this.state.valid !== valid) {
             this.setState({ valid });
         }
@@ -105,7 +70,6 @@
 
         card.name = details.name;
         card.description = details.description;
->>>>>>> e4277aea
         card.public_perms = 2; // public read/write
 
         if (details.saveType === "create") {
