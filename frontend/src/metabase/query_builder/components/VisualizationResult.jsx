/* eslint "react/prop-types": "warn" */

import _ from 'underscore';

import React, { PropTypes } from "react";
import QueryVisualizationObjectDetailTable from './QueryVisualizationObjectDetailTable.jsx';
import VisualizationErrorMessage from './VisualizationErrorMessage';
import Visualization from "metabase/visualizations/components/Visualization.jsx";

<<<<<<< HEAD
const VisualizationResult = ({card, isObjectDetail, lastRunDatasetQuery, result, ...rest}) => {
    // Many aggregations result in [[null]] if there are no rows to aggregate after filters
    const resultIsEmpty = result.data.rows.length === 0 || _.isEqual(result.data.rows, [[null]])

    if (isObjectDetail) {
        return <QueryVisualizationObjectDetailTable data={result.data} {...rest} />
    } else if (resultIsEmpty) {
=======
const VisualizationResult = ({card, isObjectDetail, lastRunDatasetQuery, result, ...props}) => {
    if (isObjectDetail) {
        return <QueryVisualizationObjectDetailTable data={result.data} {...props} />
    } else if (result.data.rows.length === 0) {
        // successful query but there were 0 rows returned with the result
>>>>>>> eef61018
        return <VisualizationErrorMessage
                  type='noRows'
                  title='No results!'
                  message='This may be the answer you’re looking for. If not, chances are your filters are too specific. Try removing or changing your filters to see more data.'
                  action={
                    <button className="Button" onClick={() => window.history.back() }>
                        Back to last run
                    </button>
                  }
              />
    } else {
        // we want to provide the visualization with a card containing the latest
        // "display", "visualization_settings", etc, (to ensure the correct visualization is shown)
        // BUT the last executed "dataset_query" (to ensure data matches the query)
        let vizCard = {
            ...card,
            dataset_query: lastRunDatasetQuery
        };
        return <Visualization
                  series={[{ card: vizCard, data: result.data }]}
                  onChangeCardAndRun={props.setCardAndRun}
                  isEditing={true}
                  // Table:
                  {...props}
              />
    }
}

VisualizationResult.propTypes = {
    card:                   PropTypes.object.isRequired,
    isObjectDetail:         PropTypes.bool.isRequired,
    lastRunDatasetQuery:    PropTypes.object.isRequired,
    result:                 PropTypes.object.isRequired,
    setCardAndRun:          PropTypes.func,
}

export default VisualizationResult;<|MERGE_RESOLUTION|>--- conflicted
+++ resolved
@@ -7,21 +7,13 @@
 import VisualizationErrorMessage from './VisualizationErrorMessage';
 import Visualization from "metabase/visualizations/components/Visualization.jsx";
 
-<<<<<<< HEAD
-const VisualizationResult = ({card, isObjectDetail, lastRunDatasetQuery, result, ...rest}) => {
+const VisualizationResult = ({card, isObjectDetail, lastRunDatasetQuery, result, ...props}) => {
     // Many aggregations result in [[null]] if there are no rows to aggregate after filters
     const resultIsEmpty = result.data.rows.length === 0 || _.isEqual(result.data.rows, [[null]])
-
-    if (isObjectDetail) {
-        return <QueryVisualizationObjectDetailTable data={result.data} {...rest} />
-    } else if (resultIsEmpty) {
-=======
-const VisualizationResult = ({card, isObjectDetail, lastRunDatasetQuery, result, ...props}) => {
     if (isObjectDetail) {
         return <QueryVisualizationObjectDetailTable data={result.data} {...props} />
-    } else if (result.data.rows.length === 0) {
+    } else if (resultIsEmpty) {
         // successful query but there were 0 rows returned with the result
->>>>>>> eef61018
         return <VisualizationErrorMessage
                   type='noRows'
                   title='No results!'
