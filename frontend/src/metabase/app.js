--- conflicted
+++ resolved
@@ -25,18 +25,10 @@
 import { Router, browserHistory } from "react-router";
 import { syncHistoryWithStore } from 'react-router-redux'
 
-<<<<<<< HEAD
-import suggestions from "metabase/suggestions/reducers";
-
-import { registerAnalyticsClickListener } from "metabase/lib/analytics";
-import { serializeCardForUrl, cleanCopyCard, urlForCardState } from "metabase/lib/card";
-import { createStoreWithAngularScope } from "metabase/lib/redux";
-=======
 function init() {
     const store = getStore(browserHistory);
     const routes = getRoutes(store);
     const history = syncHistoryWithStore(browserHistory, store);
->>>>>>> 9b94c63d
 
     ReactDOM.render(
         <Provider store={store}>
@@ -46,56 +38,9 @@
         </Provider>
     , document.getElementById('root'));
 
-<<<<<<< HEAD
-    // global reducers
-    auth,
-    currentUser,
-    metadata,
-    requests,
-
-    // main app reducers
-    dashboard,
-    home: combineReducers(home),
-    labels,
-    pulse: combineReducers(pulse),
-    qb: combineReducers(qb),
-    questions,
-    reference,
-    setup: combineReducers(setup),
-    undo,
-    user: combineReducers(user),
-
-    // admin reducers
-    databases,
-    datamodel: datamodel,
-    people: combineReducers(people),
-    settings,
-    suggestions
-});
-
-// Declare app level module which depends on filters, and services
-angular.module('metabase', [
-    'ngRoute',
-    'ngCookies',
-    'metabase.directives',
-    'metabase.controllers',
-])
-.run(["AppState", function(AppState) {
-    // initialize app state
-    AppState.init();
-
-    // start our analytics click listener
-    registerAnalyticsClickListener();
-}])
-.config(['$routeProvider', '$locationProvider', function($routeProvider, $locationProvider) {
-    $locationProvider.html5Mode({
-        enabled: true,
-        requireBase: false
-=======
     // listen for location changes and use that as a trigger for page view tracking
     history.listen(location => {
         MetabaseAnalytics.trackPageView(location.pathname);
->>>>>>> 9b94c63d
     });
 
     registerAnalyticsClickListener();
