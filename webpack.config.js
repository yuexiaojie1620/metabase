/* eslint-env node */
/* eslint-disable import/no-commonjs */

require("babel-register");
require("babel-polyfill");

var webpack = require('webpack');
var webpackPostcssTools = require('webpack-postcss-tools');

var ExtractTextPlugin = require('extract-text-webpack-plugin');
var HtmlWebpackPlugin = require('html-webpack-plugin');
var HtmlWebpackHarddiskPlugin = require('html-webpack-harddisk-plugin');
var UnusedFilesWebpackPlugin = require("unused-files-webpack-plugin").default;
var BannerWebpackPlugin = require('banner-webpack-plugin');

var _ = require('underscore');
var glob = require('glob');
var fs = require('fs');

var chevrotain = require("chevrotain");
var allTokens = require("./frontend/src/metabase/lib/expressions/tokens").allTokens;

function hasArg(arg) {
    var regex = new RegExp("^" + ((arg.length === 2) ? ("-\\w*"+arg[1]+"\\w*") : (arg)) + "$");
    return process.argv.filter(regex.test.bind(regex)).length > 0;
}

var SRC_PATH = __dirname + '/frontend/src/metabase';
var BUILD_PATH = __dirname + '/resources/frontend_client';

// default NODE_ENV to development
var NODE_ENV = process.env["NODE_ENV"] || "development";

// Need to scan the CSS files for variable and custom media used across files
// NOTE: this requires "webpack -w" (watch mode) to be restarted when variables change :(
var IS_WATCHING = hasArg("-w") || hasArg("--watch");
if (IS_WATCHING) {
    process.stderr.write("Warning: in webpack watch mode you must restart webpack if you change any CSS variables or custom media queries\n");
}

// Babel:
var BABEL_CONFIG = {
    cacheDirectory: ".babel_cache"
};

// Build mapping of CSS variables
var CSS_SRC = glob.sync(SRC_PATH + '/css/**/*.css');
var CSS_MAPS = { vars: {}, media: {}, selector: {} };
CSS_SRC.map(webpackPostcssTools.makeVarMap).forEach(function(map) {
    for (var name in CSS_MAPS) _.extend(CSS_MAPS[name], map[name]);
});

// CSS Next:
var CSSNEXT_CONFIG = {
    features: {
        // pass in the variables and custom media we scanned for before
        customProperties: { variables: CSS_MAPS.vars },
        customMedia: { extensions: CSS_MAPS.media }
    },
    import: {
        path: ['resources/frontend_client/app/css']
    },
    compress: false
};

var CSS_CONFIG = {
    localIdentName: NODE_ENV !== "production" ?
        "[name]__[local]___[hash:base64:5]" :
        "[hash:base64:5]",
    restructuring: false,
    compatibility: true,
    importLoaders: 1
}

var config = module.exports = {
    context: SRC_PATH,

    // output a bundle for the app JS and a bundle for styles
    // eventually we should have multiple (single file) entry points for various pieces of the app to enable code splitting
    entry: {
        "app-main": './app-main.js',
        "app-public": './app-public.js',
        "app-embed": './app-embed.js',
        styles: './css/index.css',
    },

    // output to "dist"
    output: {
        path: BUILD_PATH + '/app/dist',
        // NOTE: the filename on disk won't include "?[chunkhash]" but the URL in index.html generated by HtmlWebpackPlugin will:
        filename: '[name].bundle.js?[hash]',
        publicPath: '/app/dist/'
    },

    module: {
        loaders: [
            {
                test: /\.(js|jsx)$/,
                exclude: /node_modules/,
                loader: "babel",
                query: BABEL_CONFIG
            },
            {
                test: /\.(js|jsx)$/,
                exclude: /node_modules|\.spec\.js/,
                loader: 'eslint'
            },
            {
                test: /\.(eot|woff2?|ttf|svg|png)$/,
                loader: "file-loader"
            },
            {
                test: /\.json$/,
                loader: "json-loader"
            },
            {
                test: /\.css$/,
                loader: ExtractTextPlugin.extract("style-loader", "css-loader?" + JSON.stringify(CSS_CONFIG) + "!postcss-loader")
            }
        ]
    },

    resolve: {
        extensions: ["", ".webpack.js", ".web.js", ".js", ".jsx", ".css"],
        alias: {
            'metabase':             SRC_PATH,
            'style':                SRC_PATH + '/css/core/index.css',
            'ace':                  __dirname + '/node_modules/ace-builds/src-min-noconflict',
<<<<<<< HEAD

            // misc
            'moment':               __dirname + '/node_modules/moment/min/moment.min.js',
            'tether':               __dirname + '/node_modules/tether/dist/js/tether.min.js',
            'underscore':           __dirname + '/node_modules/underscore/underscore-min.js',
            'd3':                   __dirname + '/node_modules/d3/d3.min.js',
            'crossfilter':          __dirname + '/node_modules/crossfilter/index.js',
            'dc':                   __dirname + '/node_modules/dc/dc.min.js'
=======
>>>>>>> 0fecb796
        }
    },

    plugins: [
        new UnusedFilesWebpackPlugin({
            globOptions: {
                ignore: [
                    "**/types/*.js",
                    "**/*.spec.*"
                ]
            }
        }),
        // Extracts initial CSS into a standard stylesheet that can be loaded in parallel with JavaScript
        // NOTE: the filename on disk won't include "?[chunkhash]" but the URL in index.html generated by HtmlWebpackPlugin will:
        new ExtractTextPlugin('[name].bundle.css?[contenthash]'),
        new HtmlWebpackPlugin({
            filename: '../../index.html',
            chunks: ["app-main", "styles"],
            template: __dirname + '/resources/frontend_client/index_template.html',
            inject: 'head',
            alwaysWriteToDisk: true,
        }),
        new HtmlWebpackPlugin({
            filename: '../../public.html',
            chunks: ["app-public", "styles"],
            template: __dirname + '/resources/frontend_client/index_template.html',
            inject: 'head',
            alwaysWriteToDisk: true,
        }),
        new HtmlWebpackPlugin({
            filename: '../../embed.html',
            chunks: ["app-embed", "styles"],
            template: __dirname + '/resources/frontend_client/index_template.html',
            inject: 'head',
            alwaysWriteToDisk: true,
        }),
        new HtmlWebpackHarddiskPlugin({
            outputPath: __dirname + '/resources/frontend_client/app/dist'
        }),
        new webpack.DefinePlugin({
            'process.env': {
                NODE_ENV: JSON.stringify(NODE_ENV)
            }
        }),
        new BannerWebpackPlugin({
            chunks: {
                'app-main': {
                    beforeContent: "/*\n* This file is subject to the terms and conditions defined in\n * file 'LICENSE.txt', which is part of this source code package.\n */\n",
                },
                'app-public': {
                    beforeContent: "/*\n* This file is subject to the terms and conditions defined in\n * file 'LICENSE.txt', which is part of this source code package.\n */\n",
                },
                'app-embed': {
                    beforeContent: "/*\n* This file is subject to the terms and conditions defined in\n * file 'LICENSE-EMBEDDING.txt', which is part of this source code package.\n */\n",
                },
            }
        }),
    ],

    postcss: function (webpack) {
        return [
            require("postcss-import")(),
            require("postcss-url")(),
            require("postcss-cssnext")(CSSNEXT_CONFIG)
        ]
    }
};

if (NODE_ENV === "hot") {
    // suffixing with ".hot" allows us to run both `yarn run build-hot` and `yarn run test` or `yarn run test-watch` simultaneously
    config.output.filename = "[name].hot.bundle.js?[hash]";

    // point the publicPath (inlined in index.html by HtmlWebpackPlugin) to the hot-reloading server
    config.output.publicPath = "http://localhost:8080" + config.output.publicPath;

    config.module.loaders.unshift({
        test: /\.jsx$/,
        exclude: /node_modules/,
        loaders: ['react-hot', 'babel?'+JSON.stringify(BABEL_CONFIG)]
    });

    // disable ExtractTextPlugin
    config.module.loaders[config.module.loaders.length - 1].loader = "style-loader!css-loader?" + JSON.stringify(CSS_CONFIG) + "!postcss-loader"

    config.devServer = {
        hot: true,
        inline: true,
        contentBase: "frontend"
        // if webpack doesn't reload UI after code change in development
        // watchOptions: {
        //     aggregateTimeout: 300,
        //     poll: 1000
        // }
        // if you want to reduce stats noise
        // stats: 'minimal' // values: none, errors-only, minimal, normal, verbose
    };

    config.plugins.unshift(
        new webpack.NoErrorsPlugin(),
        new webpack.HotModuleReplacementPlugin()
    );
}

if (NODE_ENV !== "production") {
    // replace minified files with un-minified versions
    for (var name in config.resolve.alias) {
        var minified = config.resolve.alias[name];
        var unminified = minified.replace(/[.-\/]min\b/g, '');
        if (minified !== unminified && fs.existsSync(unminified)) {
            config.resolve.alias[name] = unminified;
        }
    }

    // enable "cheap" source maps in hot or watch mode since re-build speed overhead is < 1 second
    config.devtool = "cheap-module-source-map";

    // works with breakpoints
    // config.devtool = "inline-source-map"

    // helps with source maps
    config.output.devtoolModuleFilenameTemplate = '[absolute-resource-path]';
    config.output.pathinfo = true;
} else {
    // this is required to ensure we don't minify Chevrotain token identifiers
    // https://github.com/SAP/chevrotain/tree/master/examples/parser/minification
    config.plugins.push(new webpack.optimize.UglifyJsPlugin({
        mangle: {
            except: allTokens.map(function(currTok) {
                return chevrotain.tokenName(currTok);
            })
        }
    }))

    config.devtool = "source-map";
}<|MERGE_RESOLUTION|>--- conflicted
+++ resolved
@@ -126,17 +126,6 @@
             'metabase':             SRC_PATH,
             'style':                SRC_PATH + '/css/core/index.css',
             'ace':                  __dirname + '/node_modules/ace-builds/src-min-noconflict',
-<<<<<<< HEAD
-
-            // misc
-            'moment':               __dirname + '/node_modules/moment/min/moment.min.js',
-            'tether':               __dirname + '/node_modules/tether/dist/js/tether.min.js',
-            'underscore':           __dirname + '/node_modules/underscore/underscore-min.js',
-            'd3':                   __dirname + '/node_modules/d3/d3.min.js',
-            'crossfilter':          __dirname + '/node_modules/crossfilter/index.js',
-            'dc':                   __dirname + '/node_modules/dc/dc.min.js'
-=======
->>>>>>> 0fecb796
         }
     },
 
