(ns metabase.http-client
  "HTTP client for making API calls against the Metabase API. For test/REPL purposes."
<<<<<<< HEAD
  ;; TODO - this should be moved to something like `metabase.test.http-client` to clarify that it's only available in test
  (:require [clojure.tools.logging :as log]
=======
  (:require [clojure.string :as s]
            [clojure.tools.logging :as log]
>>>>>>> b03c0637
            [cheshire.core :as json]
            [clj-http.client :as client]
            [metabase.config :as config]
            [metabase.util :as u]))


;;; build-url

(def ^:dynamic *url-prefix*
  "Prefix to automatically prepend to the URL of calls made with `client`."
  (str "http://localhost:" (config/config-str :mb-jetty-port) "/api/"))

(defn- build-url [url url-param-kwargs]
  {:pre [(string? url)
         (or (nil? url-param-kwargs)
             (map? url-param-kwargs))]}
  (str *url-prefix* url (when-not (empty? url-param-kwargs)
                          (str "?" (s/join \& (for [[k v] url-param-kwargs]
                                                (str (if (keyword? k) (name k) k)
                                                     \=
                                                     (if (keyword? v) (name v) v))))))))


;;; parse-response

(def ^:private ^:const auto-deserialize-dates-keys
  #{:created_at :updated_at :last_login :date_joined :started_at :finished_at :last_analyzed})

(defn- auto-deserialize-dates
  "Automatically recurse over RESPONSE and look for keys that are known to correspond to dates.
   Parse their values and convert to `java.sql.Timestamps`."
  [response]
  (cond (sequential? response) (map auto-deserialize-dates response)
        (map? response) (->> response
                             (map (fn [[k v]]
                                    {k (cond
                                         (contains? auto-deserialize-dates-keys k) (u/->Timestamp v)
                                         (coll? v) (auto-deserialize-dates v)
                                         :else v)}))
                             (into {}))
        :else response))

(defn- parse-response
  "Deserialize the JSON response or return as-is if that fails."
  [body]
  (try
    (auto-deserialize-dates (json/parse-string body keyword))
    (catch Throwable _
      (when-not (s/blank? body)
        body))))


;;; authentication

(declare client)

(defn authenticate [{:keys [email password] :as credentials}]
  {:pre [(string? email) (string? password)]}
  (try
    (:id (client :post 200 "session" credentials))
    (catch Throwable e
      (log/error "Failed to authenticate with email:" email "and password:" password ":" (.getMessage e)))))


;;; client

(defn- build-request-map [credentials http-body]
  (cond-> {:accept  :json
           :headers {"X-METABASE-SESSION" (when credentials
                                            (if (map? credentials)
                                              (authenticate credentials)
                                              credentials))}}
    (seq http-body) (assoc
                      :content-type :json
                      :body         (json/generate-string http-body))))

(defn- check-status-code
  "If an EXPECTED-STATUS-CODE was passed to the client, check that the actual status code matches, or throw an exception."
  [method-name url body expected-status-code actual-status-code]
  (when expected-status-code
    (when (not= actual-status-code expected-status-code)
      (let [message (format "%s %s expected a status code of %d, got %d." method-name url expected-status-code actual-status-code)
            body    (try
                      (json/parse-string body keyword)
                      (catch Throwable _
                        body))]
        (log/error (u/pprint-to-str 'red body))
        (throw (ex-info message {:status-code actual-status-code}))))))

(defn- method->request-fn [method]
  (case method
    :get    client/get
    :post   client/post
    :put    client/put
    :delete client/delete))

(defn- -client [credentials method expected-status url http-body url-param-kwargs]
  ;; Since the params for this function can get a little complicated make sure we validate them
  {:pre [(or (u/maybe? map? credentials)
             (string? credentials))
         (contains? #{:get :post :put :delete} method)
         (u/maybe? integer? expected-status)
         (string? url)
         (u/maybe? map? http-body)
         (u/maybe? map? url-param-kwargs)]}
  (let [request-map (build-request-map credentials http-body)
        request-fn  (method->request-fn method)
        url         (build-url url url-param-kwargs)
        method-name (s/upper-case (name method))
        ;; Now perform the HTTP request
        {:keys [status body]} (try (request-fn url request-map)
                                   (catch clojure.lang.ExceptionInfo e
                                     (log/debug method-name url)
                                     (:object (ex-data e))))]
    (log/debug method-name url status)
    (check-status-code method-name url body expected-status status)
    (parse-response body)))


(defn client
  "Perform an API call and return the response (for test purposes).
   The first arg after URL will be passed as a JSON-encoded body if it is a map.
   Other &rest kwargs will be passed as `GET` parameters.

  Examples:

    (client :get 200 \"card/1\")                ; GET  http://localhost:3000/api/card/1, throw exception is status code != 200
    (client :get \"card\" :org 1)               ; GET  http://localhost:3000/api/card?org=1
    (client :post \"card\" {:name \"My Card\"}) ; POST http://localhost:3000/api/card with JSON-encoded body {:name \"My Card\"}

  Args:

   *  CREDENTIALS           Optional map of `:email` and `:password` or `X-METABASE-SESSION` token of a User who we should perform the request as
   *  METHOD                `:get`, `:post`, `:delete`, or `:put`
   *  EXPECTED-STATUS-CODE  When passed, throw an exception if the response has a different status code.
   *  URL                   Base URL of the request, which will be appended to `*url-prefix*`. e.g. `card/1/favorite`
   *  HTTP-BODY-MAP         Optional map to send a the JSON-serialized HTTP body of the request
   *  URL-KWARGS            key-value pairs that will be encoded and added to the URL as GET params"
  {:arglists '([credentials? method expected-status-code? url http-body-map? & url-kwargs])}
  [& args]
  (let [[credentials [method & args]]     (u/optional #(or (map? %)
                                                           (string? %)) args)
        [expected-status [url & args]]    (u/optional integer? args)
        [body [& {:as url-param-kwargs}]] (u/optional map? args)]
    (-client credentials method expected-status url body url-param-kwargs)))<|MERGE_RESOLUTION|>--- conflicted
+++ resolved
@@ -1,12 +1,7 @@
 (ns metabase.http-client
   "HTTP client for making API calls against the Metabase API. For test/REPL purposes."
-<<<<<<< HEAD
-  ;; TODO - this should be moved to something like `metabase.test.http-client` to clarify that it's only available in test
-  (:require [clojure.tools.logging :as log]
-=======
   (:require [clojure.string :as s]
             [clojure.tools.logging :as log]
->>>>>>> b03c0637
             [cheshire.core :as json]
             [clj-http.client :as client]
             [metabase.config :as config]
