--- conflicted
+++ resolved
@@ -45,14 +45,10 @@
                  [com.google.apis/google-api-services-analytics       ; Google Analytics Java Client Library
                   "v3-rev139-1.22.0"]
                  [com.google.apis/google-api-services-bigquery        ; Google BigQuery Java Client Library
-<<<<<<< HEAD
                   "v2-rev324-1.22.0"]
                  [com.h2database/h2 "1.4.193"]                        ; embedded SQL database
                  [com.jcraft/jsch "0.1.54"]                           ; SSH client for tunnels
-=======
-                  "v2-rev342-1.22.0"]
                  [com.h2database/h2 "1.4.194"]                        ; embedded SQL database
->>>>>>> f8519dda
                  [com.mattbertolini/liquibase-slf4j "2.0.0"]          ; Java Migrations lib
                  [com.mchange/c3p0 "0.9.5.2"]                         ; connection pooling library
                  [com.novemberain/monger "3.1.0"]                     ; MongoDB Driver
